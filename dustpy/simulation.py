--- conflicted
+++ resolved
@@ -46,20 +46,13 @@
                                                                   "excavatedMass": 1.,
                                                                   "fragmentDistribution": -11/6,
                                                                   "rhoMonomer": 1.67,
-<<<<<<< HEAD
-                                                                  "vFrag": 100.
-                                                                  }
-                                                               ),
-                                       "gas": SimpleNamespace(**{"alpha": 1.e-3,
-=======
-                                                                  "vfrag": 100.,
+                                                                  "vFrag": 100.,
                                                                   "vfrag_distrib": False
                                                                   }
                                                                ),
                                        "gas": SimpleNamespace(**{"alpha": 1.e-3,
                                                                  "alpha_dw": 0.,
-                                                                 "gamma": 1.4,
->>>>>>> 4c969bbc
+                                                                 "gamma": 1.0,
                                                                  "Mdisk": 0.05*c.M_sun,
                                                                  "mu": 2.3*c.m_p,
                                                                  "SigmaExp": -1.,
@@ -189,11 +182,6 @@
         self.gas.v = Group(self, description="Velocities")
         self.gas.v.rad = None
         self.gas.v.visc = None
-<<<<<<< HEAD
-        self.gas.v.updater = ["visc", "rad"]
-        self.gas.updater = ["mu", "T", "alpha", "cs", "Hp", "nu",
-                            "rho", "n", "mfp", "P", "eta", "torque", "S"]
-=======
         self.gas.v.wind = None
         self.gas.v.tidal= None
         self.gas.deltap = None
@@ -202,7 +190,6 @@
         self.gas.v.updater = ["wind", "visc", "tidal", "rad"]
         self.gas.updater = ["gamma", "mu", "T", "alpha", "alpha_dw", "leverarm", "cs", "Hp", "nu", "nu_dw",
                             "rho", "deltap", "torq_cutoff", "Lambda", "n", "mfp", "P", "eta", "S"]
->>>>>>> 4c969bbc
 
         # Grid quantities
         self.grid = Group(self, description="Grid quantities")
@@ -605,23 +592,16 @@
                 shape2), description="Stokes number")
             self.dust.St.updater = std.dust.St_Epstein_StokesI
         # Velocities
-<<<<<<< HEAD
-        if self.dust.v.frag is None:
-            vFrag = self.ini.dust.vFrag * np.ones(shape1)
-            self.dust.v.frag = Field(
-                self, vFrag, description="Fragmentation velocity [cm/s]")
-=======
            # add a distribution for the fragmentation velocity 
         if (self.dust.v.frag is None) & (not self.ini.dust.vfrag_distrib):
             vfrag = self.ini.dust.vfrag * np.ones(shape1)
             self.dust.v.frag = Field(
-                self, vfrag, description="Fragmentation velocity [cm/s]")
+                self, vFrag, description="Fragmentation velocity [cm/s]")
         if (self.dust.v.frag is None) & (self.ini.dust.vfrag_distrib):
             vfrag = self.ini.dust.vfrag * np.ones(shape3)
             self.dust.v.frag = Field(
             self, vfrag, description="Fragmentation velocity [cm/s]")
             self.dust.v.frag.updater = std.dust.v_frag_distrib
->>>>>>> 4c969bbc
         if self.dust.v.rel.azi is None:
             self.dust.v.rel.azi = Field(self, np.zeros(
                 shape3), description="Relative azimuthal velocity [cm/s]")
