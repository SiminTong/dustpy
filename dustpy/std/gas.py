--- conflicted
+++ resolved
@@ -196,16 +196,8 @@
 
     # Parameters
     nu = sim.gas.nu * sim.dust.backreaction.A
-<<<<<<< HEAD
-    # Velocity contribution from dust back reaction
-    v = sim.dust.backreaction.B * 2. * sim.gas.eta * sim.grid.r * sim.grid.OmegaK
-    # Velocity contribution from torque
-    v += sim.gas.torque.v
-
-=======
     v = sim.dust.backreaction.B * 2. * sim.gas.eta * sim.grid.r * sim.grid.OmegaK + sim.gas.v.wind + sim.gas.v.tidal
     wind_ext = -3. * sim.gas.cs**2.* sim.gas.alpha_dw/ (4. * (sim.gas.leverarm-1) * sim.grid.r**2. * sim.grid.OmegaK)
->>>>>>> 4c969bbc
     # Helper variables for convenience
     r = sim.grid.r
     ri = sim.grid.ri
@@ -446,12 +438,8 @@
         sim.grid.OmegaK,
         sim.grid.r,
         sim.gas.v.visc,
-<<<<<<< HEAD
-        sim.gas.torque.v,
-=======
         sim.gas.v.wind,
         sim.gas.v.tidal
->>>>>>> 4c969bbc
     )
 
 def vwind(sim):
